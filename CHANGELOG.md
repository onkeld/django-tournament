--- conflicted
+++ resolved
@@ -13,10 +13,6 @@
 - Created a new django project "django_tournament" inside the poetry project.
 - Added django-allauth as authentification and user management framework.
 - Added django-webtest to the development and test dependencies for test-driven development.
-<<<<<<< HEAD
-- Added a Django App for static pages, currently serving a dummy index page for the whole project ("Hello World" type).
-- Added a Django App for managing Tournaments. This is the main app for the project.
-=======
 - Added "coverage" as dependency in dev and test group to generate test coverage reports
 - Added a Django App for static pages, currently serving a dummy index page for the whole project ("Hello World" type).
->>>>>>> ef4fd75d
+- Added a Django App for managing Tournaments. This is the main app for the project.