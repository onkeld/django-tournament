[tool.poetry]
name = "django-tournament"
version = "0.0.0"
description = "Django Project for managing and displaying tournament schedules and other related data on a website."
license = "MIT"
authors = ["Daniel Zaumsegel <daniel.zaumsegel@gmail.com>"]
readme = "README.md"

[tool.poetry.dependencies]
python = "^3.10"
django = "^5.0.4"
django-allauth = "^0.61.1"


[tool.poetry.group.test.dependencies]
django-webtest = "^1.9.11"
coverage = "^7.4.4"
factory-boy = "^3.3.0"
faker = "^25.3.0"



[tool.poetry.group.dev.dependencies]
django-webtest = "^1.9.11"
coverage = "^7.4.4"
<<<<<<< HEAD
django-extensions = "^3.2.3"
pydotplus = "^2.0.2"

=======
pre-commit = "^4.0.1"
>>>>>>> 1ecbfff2

[build-system]
requires = ["poetry-core"]
build-backend = "poetry.core.masonry.api"<|MERGE_RESOLUTION|>--- conflicted
+++ resolved
@@ -23,13 +23,10 @@
 [tool.poetry.group.dev.dependencies]
 django-webtest = "^1.9.11"
 coverage = "^7.4.4"
-<<<<<<< HEAD
+pre-commit = "^4.0.1"
 django-extensions = "^3.2.3"
 pydotplus = "^2.0.2"
 
-=======
-pre-commit = "^4.0.1"
->>>>>>> 1ecbfff2
 
 [build-system]
 requires = ["poetry-core"]
