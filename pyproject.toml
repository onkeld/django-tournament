--- conflicted
+++ resolved
@@ -9,12 +9,7 @@
 [tool.poetry.dependencies]
 python = "^3.10"
 django = "^5.0.4"
-<<<<<<< HEAD
-django-extensions = "^3.2.3"
-pydotplus = "^2.0.2"
-=======
 django-allauth = "^0.61.1"
->>>>>>> f66bb104
 
 
 [tool.poetry.group.test.dependencies]
@@ -28,6 +23,9 @@
 [tool.poetry.group.dev.dependencies]
 django-webtest = "^1.9.11"
 coverage = "^7.4.4"
+django-extensions = "^3.2.3"
+pydotplus = "^2.0.2"
+
 
 [build-system]
 requires = ["poetry-core"]
