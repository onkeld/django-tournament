[tool.poetry]
name = "django-tournament"
version = "0.0.0"
description = "Django Project for managing and displaying tournament schedules and other related data on a website."
license = "MIT"
authors = ["Daniel Zaumsegel <daniel.zaumsegel@gmail.com>"]
readme = "README.md"

[tool.poetry.dependencies]
python = "^3.10"
django = "^5.0.4"
django-allauth = "^0.61.1"
<<<<<<< HEAD
python-dateutil = "^2.9.0.post0"
django-countries = {extras = ["pyuca"], version = "^7.6.1"}
django-phonenumber-field = {extras = ["phonenumbers"], version = "^7.3.0"}
=======
>>>>>>> 27b927d1

[tool.poetry.group.test.dependencies]
django-webtest = "^1.9.11"
factory-boy = "^3.3.0"
faker = "^25.3.0"

[tool.poetry.group.dev.dependencies]
coverage = "^7.4.4"
pre-commit = "^4.0.1"
pylint = "^3.3.1"
pylint-django = "^2.6.1"
django-extensions = "^3.2.3"
pydotplus = "^2.0.2"

[build-system]
requires = ["poetry-core"]
build-backend = "poetry.core.masonry.api"

[tool.black]
line-length = 120
target-version = ['py310']
include = '\.pyi?$'

[tool.djlint]
profile="django"

[tool.ruff]
line-length = 120<|MERGE_RESOLUTION|>--- conflicted
+++ resolved
@@ -10,12 +10,9 @@
 python = "^3.10"
 django = "^5.0.4"
 django-allauth = "^0.61.1"
-<<<<<<< HEAD
 python-dateutil = "^2.9.0.post0"
 django-countries = {extras = ["pyuca"], version = "^7.6.1"}
 django-phonenumber-field = {extras = ["phonenumbers"], version = "^7.3.0"}
-=======
->>>>>>> 27b927d1
 
 [tool.poetry.group.test.dependencies]
 django-webtest = "^1.9.11"
