"""
URL configuration for django_tournament project.

The `urlpatterns` list routes URLs to views. For more information please see:
    https://docs.djangoproject.com/en/5.0/topics/http/urls/
Examples:
Function views
    1. Add an import:  from my_app import views
    2. Add a URL to urlpatterns:  path('', views.home, name='home')
Class-based views
    1. Add an import:  from other_app.views import Home
    2. Add a URL to urlpatterns:  path('', Home.as_view(), name='home')
Including another URLconf
    1. Import the include() function: from django.urls import include, path
    2. Add a URL to urlpatterns:  path('blog/', include('blog.urls'))
"""

from django.contrib import admin
from django.conf.urls import include
from django.urls import path

urlpatterns = [
<<<<<<< HEAD
    path('', include('static_pages.urls')),
    path('admin/', admin.site.urls),
    # path('accounts/', include('allauth.urls')),
    path('tournament/', include('tournament.urls')),
=======
    path("", include("static_pages.urls")),
    path("admin/", admin.site.urls),
    path("accounts/", include("allauth.urls")),
>>>>>>> 27b927d1
]<|MERGE_RESOLUTION|>--- conflicted
+++ resolved
@@ -20,14 +20,8 @@
 from django.urls import path
 
 urlpatterns = [
-<<<<<<< HEAD
-    path('', include('static_pages.urls')),
-    path('admin/', admin.site.urls),
-    # path('accounts/', include('allauth.urls')),
-    path('tournament/', include('tournament.urls')),
-=======
     path("", include("static_pages.urls")),
     path("admin/", admin.site.urls),
-    path("accounts/", include("allauth.urls")),
->>>>>>> 27b927d1
+    # path("accounts/", include("allauth.urls")),
+    path("tournament/", include("tournament.urls")),
 ]